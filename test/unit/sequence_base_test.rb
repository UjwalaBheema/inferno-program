--- conflicted
+++ resolved
@@ -49,7 +49,6 @@
     resource.recorder = new_reference
   end
 
-<<<<<<< HEAD
   describe '#get_value_for_search_param' do
     before do
       instance = Inferno::Models::TestingInstance.create(selected_module: 'uscore_v3.0.0')
@@ -76,7 +75,8 @@
         assert @sequence.get_value_for_search_param(element) == value
       end
     end
-=======
+  end
+  
   describe '#fetch_all_bundled_resources' do
     before do
       @bundle1 = FHIR.from_contents(load_fixture(:bundle_1))
@@ -109,6 +109,5 @@
       all_resources = @sequence.fetch_all_bundled_resources(FHIR.from_contents(@bundle2))
       assert all_resources.map(&:id) == ['2']
     end
->>>>>>> becbe833
   end
 end