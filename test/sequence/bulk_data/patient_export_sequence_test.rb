# frozen_string_literal: true

require_relative '../../test_helper'

class BulkDataPatientExportSequenceTest < MiniTest::Test
  def setup
    @complete_status = {
      'transactionTime' => '2019-08-01',
      'request' => '[base]/Patient/$export?_type=Patient,Observation',
      'requiresAccessToken' => 'true',
      'output' => 'output',
      'error' => 'error'
    }

    @instance = Inferno::Models::TestingInstance.new(
      url: 'http://www.example.com',
      client_name: 'Inferno',
      base_url: 'http://localhost:4567',
      client_endpoint_key: Inferno::SecureRandomBase62.generate(32),
      client_id: SecureRandom.uuid,
      selected_module: 'bulk_data',
      oauth_authorize_endpoint: 'http://oauth_reg.example.com/authorize',
      oauth_token_endpoint: 'http://oauth_reg.example.com/token',
      scopes: 'launch openid patient/*.* profile',
      token: 99_897_979
    )

    @instance.save!

    @export_request_headers = { accept: 'application/fhir+json',
                                prefer: 'respond-async',
                                authorization: "Bearer #{@instance.token}" }

    @export_request_headers_no_token = { accept: 'application/fhir+json', prefer: 'respond-async' }

    @status_request_headers = { accept: 'application/json',
                                authorization: "Bearer #{@instance.token}" }

    @content_location = 'http://www.example.com/status'

    client = FHIR::Client.new(@instance.url)
    client.use_stu3
    client.default_json
    @sequence = Inferno::Sequence::BulkDataPatientExportSequence.new(@instance, client, true)
  end

  def include_export_stub(code = 202, headers = { content_location: @content_location })
    stub_request(:get, 'http://www.example.com/Patient/$export')
      .with(headers: @export_request_headers_no_token)
      .to_return(
        status: 401
      )

    stub_request(:get, 'http://www.example.com/Patient/$export')
      .with(headers: @export_request_headers)
      .to_return(
        status: code,
        headers: headers
      )
  end

  # status check
  def include_status_check_sub(code = 200, response_body = @complete_status)
    stub_request(:get, @content_location)
      .with(headers: @status_request_headers)
      .to_return(
        status: code,
        headers: { content_type: 'application/json' },
        body: response_body.to_json
      )
  end

  def test_all_pass
    WebMock.reset!

<<<<<<< HEAD
    include_export_sub
    include_status_check_sub
=======
    include_export_stub
>>>>>>> 20717c15

    sequence_result = @sequence.start
    failures = sequence_result.failures
    assert failures.empty?, "All tests should pass. First error: #{failures&.first&.message}"
    assert !sequence_result.skip?, 'No tests should be skipped.'
    assert sequence_result.pass?, 'The sequence should be marked as pass.'
  end

  def test_export_fail_wrong_status
    WebMock.reset!

    include_export_stub(200)

    sequence_result = @sequence.start
    assert !sequence_result.pass?, 'test_export_fail_no_content_location should pass with status code 200'
    assert sequence_result.failures.first.message.include?('202'), "assert message #{sequence_result.failures.first.message} is not expected for status code 200."
  end

  def test_export_fail_no_content_location
    WebMock.reset!

    include_export_stub(202, {})

    sequence_result = @sequence.start
    assert !sequence_result.pass?, 'test_export_fail_no_content_location should pass with empty header'
    assert sequence_result.failures.first.message.include?('Content-Location'), "assert message #{sequence_result.failures.first.message} is not expected for empty header."
  end

  def test_status_check_fail_wrong_status_code
    WebMock.reset!

    include_export_sub
    include_status_check_sub(201)

    sequence_result = @sequence.start
    assert !sequence_result.pass?, 'test_status_check_fail_wrong_status_code should fail'
  end

  def test_status_check_fail_no_output
    WebMock.reset!

    response_body = @complete_status.clone
    response_body.delete('output')

    include_export_sub
    include_status_check_sub(200, response_body)

    sequence_result = @sequence.start
    assert !sequence_result.pass?, 'test_status_check_fail_no_output should fail'
  end
end<|MERGE_RESOLUTION|>--- conflicted
+++ resolved
@@ -60,7 +60,7 @@
   end
 
   # status check
-  def include_status_check_sub(code = 200, response_body = @complete_status)
+  def include_status_check_stub(code = 200, response_body = @complete_status)
     stub_request(:get, @content_location)
       .with(headers: @status_request_headers)
       .to_return(
@@ -73,12 +73,8 @@
   def test_all_pass
     WebMock.reset!
 
-<<<<<<< HEAD
-    include_export_sub
-    include_status_check_sub
-=======
+    include_status_check_stub
     include_export_stub
->>>>>>> 20717c15
 
     sequence_result = @sequence.start
     failures = sequence_result.failures
@@ -110,8 +106,8 @@
   def test_status_check_fail_wrong_status_code
     WebMock.reset!
 
-    include_export_sub
-    include_status_check_sub(201)
+    include_export_stub
+    include_status_check_stub(201)
 
     sequence_result = @sequence.start
     assert !sequence_result.pass?, 'test_status_check_fail_wrong_status_code should fail'
@@ -123,8 +119,8 @@
     response_body = @complete_status.clone
     response_body.delete('output')
 
-    include_export_sub
-    include_status_check_sub(200, response_body)
+    include_export_stub
+    include_status_check_stub(200, response_body)
 
     sequence_result = @sequence.start
     assert !sequence_result.pass?, 'test_status_check_fail_no_output should fail'
