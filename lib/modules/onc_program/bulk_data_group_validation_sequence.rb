--- conflicted
+++ resolved
@@ -149,13 +149,7 @@
         response_for_log[:body] = line_collection.join
         LoggedRestClient.record_response(request_for_log, response_for_log)
 
-<<<<<<< HEAD
         prorcess_validation_errors(validation_error_collection, line_count, klass)
-=======
-          index, errors = error_collection.first
-          assert false, "#{error_collection.size} / #{line_count} #{klass} resources failed profile validation. The first failed resource is #{klass} ##{index}: \n\n#{errors[:errors].join("\n")}"
-        end
->>>>>>> b3ae4a24
 
         assert_must_supports_found(must_supports) if validate_all || lines_to_validate.positive?
 
@@ -174,7 +168,7 @@
         validation_error_collection.each do |line_number, resource_validation_errors|
           unless resource_validation_errors[:errors].empty?
             error_count += 1
-            first_error = "The first failed is line ##{line_number}: #{resource_validation_errors[:errors]}" if first_error.empty?
+            first_error = "The first failed is line ##{line_number}:\n\n#{resource_validation_errors[:errors].join("\n")}" if first_error.empty?
           end
 
           @test_warnings.concat(resource_validation_errors[:warnings].map { |e| "Line ##{line_number}: #{e}" })
