--- conflicted
+++ resolved
@@ -11,11 +11,7 @@
 
         # Return the index page of the application
         get '/?' do
-<<<<<<< HEAD
-          erb :index, {}, modules: settings.modules.map{|m| Inferno::Module.get(m)}.select{|m| !m.nil?}, presets: settings.presets
-=======
-          erb :index, {}, modules: settings.modules.map { |m| Inferno::Module.get(m) }.reject(&:nil?)
->>>>>>> 5b1a1f3d
+          erb :index, {}, modules: settings.modules.map { |m| Inferno::Module.get(m) }.reject(&:nil?), presets: settings.presets
         end
 
         # Returns the static files associated with web app
