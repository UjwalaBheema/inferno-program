--- conflicted
+++ resolved
@@ -57,13 +57,6 @@
 
       property :group_id, String
 
-<<<<<<< HEAD
-      property :bulk_token_endpoint, String
-      property :bulk_client_id, String
-      property :bulk_public_key, String
-      property :bulk_private_key, String
-      property :bulk_access_token, String
-=======
       # Bulk Data Parameters
       property :bulk_url, String
       property :bulk_token_endpoint, String
@@ -78,7 +71,7 @@
       property :bulk_jwks_auth, String
       property :bulk_public_key, String
       property :bulk_private_key, String
->>>>>>> d1670cf6
+      property :bulk_access_token, String
 
       has n, :sequence_results
       has n, :resource_references
