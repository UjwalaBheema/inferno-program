<div class="container-fluid server-info sticky-top" role='main'>
  <div class="row">
    <div class="col">
      <div class="container row row-no-padding align-items-center">

        <div class="col-7">
          <a href="<%=instance.base_url%><%base_path%>"><img src='/images/icon_logo.png' alt='Inferno Logo'></a>
          <span class="server-name">
            <%=instance.url%>
          </span>
        </div>
        <div class="col-5 server-actions" style='text-align:right;'>


          <button type="button" class="btn btn-sm btn-outline-secondary" data-toggle="modal" data-target="#stateModal">
            <span class="oi oi-list" aria-hidden="true"></span>
            <span id="client-status-button-text">Client State</span>
          </button>

          <button type="button" class="btn btn-sm btn-outline-secondary" data-toggle="modal" data-target="#linkModal">
            <span class="oi oi-link-intact" aria-hidden="true"></span>
            <span id="save-test-button-text">Save</span>
          </button>

          <% if instance.module.test_sets.length > 1 %>
            <div class="dropdown">
              <button class="btn btn-sm btn-outline-secondary dropdown-toggle" type="button" id="dropdownMenuButton" data-toggle="dropdown" aria-haspopup="true" aria-expanded="false">
                <%= test_set.id.to_s.gsub(/_/, ' ').titlecase %>
              </button>
              <div class="dropdown-menu" aria-labelledby="dropdownMenuButton">
                <% instance.module.test_sets.each do |key, value| %>
                  <% if key.to_s != test_set.id.to_s %>
                    <a class="dropdown-item" href="../<%=key.to_s%>/"><%= key.to_s.gsub(/_/, ' ').titlecase %></a>
                  <% end %>
                <% end %>
              </div>
            </div>
          <% end %>

          <button type="button" class="btn btn-sm btn-outline-secondary" data-toggle="modal" data-target="#helpModal">
            <strong style='line-height:1em;font-size:1.3em'>?</strong>
            <span id="help-button-text">Help</span>
          </button>

        </div>
      </div>
    </div>
  </div>
</div>

<div class="container guided">
  <div class="main main-details" role='region'>

    <% unless locals[:error_code].nil? %>
      <div class="alert alert-danger" role="alert">
        <% if error_code == 'no_launch' %>
          The launch URI for this instance was visited, but no sequence was actively running that was waiting for this event.  Please run the EHR launch test
          before initiating an EHR launch from the server.
        <% elsif error_code == 'no_redirect' %>
          The redirect URI for this instance was visited, but no sequence was actively running that was waiting for this event.  Please run the a launch sequence test
          before visiting this redirect url.
        <% end %>
      </div>
    <% end %>
    <div class="group-nav">
      <ul class="nav nav-pills nav-fill">
      <li class="nav-item"><a class="nav-link active" href="#group-overview" data-toggle="tab">Setup</a></li>
      <% instance.group_results(test_set.id).each_with_index do |group_with_result| %>
        <li class="nav-item group-result-<%= group_with_result[:result].to_s %>">
          <a class="nav-link" id="group-link-<%=group_with_result[:group].id%>" href="#group-<%=group_with_result[:group].id%>" data-toggle="tab">
            <% case group_with_result[:result].to_s
              when 'pass' %>
              <div class="group-nav-score group-nav-score-pass" data-toggle="tooltip" title="Test Passed">
                <span class="oi oi-check" aria-hidden="true"></span>
              </div>
            <% when 'fail' %>
              <div class="group-nav-score group-nav-score-fail" data-toggle="tooltip" title="Test Failed">
                <span class="oi oi-x" aria-hidden="true"></span>
              </div>
            <% end %>
            <div class="group-nav-label"><%= group_with_result[:group].name %></div>
          </a>
        </li>
      <%end%>
      <li class="nav-item nav-item-last"><a id="report-link" class="nav-link" href="#group-report" data-toggle="tab">Report</a></li>
      </ul>
    </div>

    <div class="row">
      <div class="col-12 sequence-table">

        <div class="sequence-group sequence-action-boundary tab-pane active" id="group-overview">
          <div class="sequence-header">
            <div class="align-items-center">
              <div class="group-overview-box">
                  <a class="sequence-anchor"></a>
                <h1>
                  <%= instance.module.title %> Setup
                  <div class="group-steps"> Step <span class="group-step-number">1</span> of <%= instance.group_results(test_set.id).length + 2 %></div>
                </h1>
                <div class="group-overview" style='padding-left: 25px'>
                  <%= markdown_to_html(instance.module.description) %>
                  <a class="get-started btn btn-info" href="#group-DiscoveryandRegistration">Start: Discovery and Registration</a>
                </div>


              </div>
            </div>
          </div>
        </div>
        
        <% instance.group_results(test_set.id).each_with_index do |group_with_result, index| %>
          <% group = group_with_result[:group] %>
          <% group_result = group_with_result[:result] %>
          <div class="sequence-group sequence-action-boundary tab-pane" data-group="<%= group.name %>" id="group-<%=group.id%>">
            <div class="sequence-header">
              <div class='align-items-center'>
                <div class='group-overview-box'>
                  <% if group.test_cases.length > 1 %>
                    
                    <a class="sequence-anchor" id="<%=group.test_cases.map {|tc| tc.sequence.sequence_name}%>" name="<%=group.test_cases.map {|tc| tc.sequence.sequence_name}.join(',')%>"></a>

                  <% end %>
                  <h1>

                    <% case group_result.to_s
                      when 'pass' %>
                      <div class="group-score group-score-pass" data-toggle="tooltip" title="Test Passed">
                        <span class="oi oi-check" aria-hidden="true"></span>
                      </div>
                    <% when 'fail' %>
                      <div class="group-score group-score-fail" data-toggle="tooltip" title="Test Failed">
                        <span class="oi oi-x" aria-hidden="true"></span>
                      </div>
                    <% when 'cancel' %>
                      <div class="group-score group-score-fail" data-toggle="tooltip" title="Test Cancelled During Execution">
                        <span class="oi oi-x" title="Cancel" aria-hidden="true"></span>
                      </div>
                    <% when 'error' %>
                      <div class="group-score group-score-error" data-toggle="tooltip" title="Test Test System Error">
                        !
                      </div>
                    <% when 'wait' %>
                      <div class="group-score group-score-wait" data-toggle="tooltip" title="Test is Awaiting Client Redirect or Launch">
                        <span class="oi oi-media-pause" title="waiting" aria-hidden="true"></span>
                      </div>
                    <% when 'skip' %>
                      <div class="group-score seqgroupuence-score-skip" data-toggle="tooltip" title="Test Skipped Due to Insufficient Information">
                          <span class="oi oi-ban" title="Skip" aria-hidden="true"></span>
                      </div>
                    <% else %>
                      <div style="display:inline-block; width: 10px;"></div>
                    <% end %>

                    
                    <%= group.name %>

                    <div class="group-steps"> Step <span class="group-step-number"><%=index + 2%></span> of <%= instance.group_results(test_set.id).length + 2 %></div>
                      
                  </h1>
                  <div class="group-overview" <% if group_result.to_s == 'not_run' %>style='padding-left: 25px'<%end%>>

                  <% if group_with_result[:missing_variables].select{|v| v != "client_secret"}.length > 0 %>
                  <!-- removing client secret because it is only necessary if a confidential client -->
                  <div class="group-message">
                    Cannot execute this test because the following information was not collected during previously run tests: <%=group_with_result[:missing_variables].select{|v| v != "client_secret"}.join(", ") %>.
                  </div>

                  <% end %>

                  <% case group_result.to_s
                      when 'pass' %>
                      <div class="group-message">
                        Result: Pass. Tests have successfully passed.
                      </div>
                      <%= markdown_to_html(group.overview) %>
                      <button class='sequence-button btn btn-info btn-sm' data-group-id='<%=group.id%>'>
                        <span class="oi oi-media-play"></span> Rerun All Tests
                      </button>
                    <% when 'fail' %>
                      <div class="group-message">
                        Result: Fail. One or more tests have failed, please see below for failure details.
                      </div>
                      <%= markdown_to_html(group.overview) %>
                      <% if group.run_skipped && group.test_cases.any?{ |test_case| sequence_results[test_case.id].try(:result) == 'skip'} %>
                        <button class='sequence-button btn btn-info btn-sm' data-group-id='<%=group.id%>' data-skipped-only='true'>
                          <span class="oi oi-media-play"></span> Rerun Skipped Tests
                        </button>
                      <% end %>
                      <button class='sequence-button btn btn-info btn-sm' data-group-id='<%=group.id%>'>
                        <span class="oi oi-media-play"></span> Rerun All Tests
                      </button>
                    <% when 'cancel' %>
                      <div class="group-message">
                        Cancelled
                      </div>
                      <%= markdown_to_html(group.overview) %>
                      <button class='sequence-button btn btn-info btn-sm' data-group-id='<%=group.id%>'>
                        <span class="oi oi-media-play"></span> Begin Tests
                      </button>
                    <% when 'error' %>
                      <div class="group-message">
                        Errored
                      </div>
                      <%= markdown_to_html(group.overview) %>
                      <% if group.run_skipped && group.test_cases.any?{ |test_case| sequence_results[test_case.id].try(:result) == 'skip'} %>
                        <button class='sequence-button btn btn-info btn-sm' data-group-id='<%=group.id%>' data-skipped-only='true'>
                          <span class="oi oi-media-play"></span> Rerun Skipped Tests
                        </button>
                      <% end %>
                      <button class='sequence-button btn btn-info btn-sm' data-group-id='<%=group.id%>'>
                        <span class="oi oi-media-play"></span> Rerun All Tests
                      </button>
                    <% when 'wait' %>
                      <div class="group-message">
                        Paused
                      </div>
                      <%= markdown_to_html(group.overview) %>
                      <button class='sequence-button btn btn-info btn-sm' data-group-id='<%=group.id%>'>
                        <span class="oi oi-media-play"></span> Begin Tests
                      </button>
                    <% when 'skip' %>
                        <div class="group-message">
                        Skipped
                      </div>
                      <%= markdown_to_html(group.overview) %>
                      <% if group.run_skipped && group.test_cases.any?{ |test_case| sequence_results[test_case.id].try(:result) == 'skip'} %>
                        <button class='sequence-button btn btn-info btn-sm' data-group-id='<%=group.id%>' data-skipped-only='true'>
                          <span class="oi oi-media-play"></span> Rerun Skipped Tests
                        </button>
                      <% end %>
                      <button class='sequence-button btn btn-info btn-sm' data-group-id='<%=group.id%>'>
                        <span class="oi oi-media-play"></span> Rerun All Tests
                      </button>
                    <% else %>
                      <%= markdown_to_html(group.overview) %>
                      <button class='sequence-button btn btn-info btn-sm' data-group-id='<%=group.id%>'>
                        <span class="oi oi-media-play"></span> Start
                      </button>
                    <% end %>
                    
                  </div>
                  
                </div>
                
              </div>
            </div>
            <% group.test_cases.each_with_index do |tc, index| %>
              <%= erb(:test_case,{},{instance: instance, sequence_results: sequence_results, test_case: tc, show_button: false, index: index}) %>
            <% end %>
          </div>
        <% end %>

        <div class="sequence-group sequence-action-boundary tab-pane" id="group-report">
          <div class="sequence-header">
            <div class="align-items-center">
              <div class="group-overv-ew-box">
                  <a class="sequence-anchor"></a>
                <h1>
                  <%= instance.module.title %> Report
                  <div class="group-steps"> Step <span class="group-step-number"><%=instance.group_results(test_set.id).length + 2 %></span> of <%= instance.group_results(test_set.id).length + 2 %></div>
                </h1>
                <div id="reportDiv">
                </div>
              </div>
            </div>
          </div>
        </div>
      </div>

    </div>
  </div>
</div>


<!-- Modals -->
<div class="modal fade" id="PrerequisitesModal" tabindex="-1" role="dialog" aria-labelledby="PrerequisitesModalTitle" aria-hidden="true">
  <div class="modal-dialog modal-lg" role="document">
    <div class="modal-content">
      <div class="modal-header">
        <h5 class="modal-title" id="PrerequisitesModalTitle">Prerequisites for </h5>
        <button type="button" class="close" data-dismiss="modal" aria-label="Close">
          <span aria-hidden="true">&times;</span>
        </button>
      </div>
      <div class="prerequisites-forms" style="display:none">


        <%= erb(:prerequisite_field,{},{prerequisite: :oauth_register_endpoint,
              instance: instance,
              label: 'OAuth 2.0 Dynamic Registration Endpoint',
              value: instance.oauth_register_endpoint}); %>

        <%= erb(:prerequisite_field,{},{prerequisite: :oauth_authorize_endpoint,
              instance: instance,
              label: 'OAuth 2.0 Authorize Endpoint',
              value: instance.oauth_authorize_endpoint}); %>

        <%= erb(:prerequisite_field,{},{prerequisite: :oauth_token_endpoint,
              instance: instance,
              label: 'OAuth 2.0 Token Endpoint',
              value: instance.oauth_token_endpoint}); %>

        <%= erb(:prerequisite_field,{},{prerequisite: :client_id,
              instance: instance,
              label: 'Client ID',
              value: instance.client_id}); %>

        <%= erb(:prerequisite_field,{},{prerequisite: :dynamic_registration_token,
              instance: instance,
              label: 'OAuth 2.0 Dynamic Registration Bearer Token (optional)',
              value: instance.dynamic_registration_token}); %>

        <%# SPECIAL CASE: CLIENT SECRET %>
        <div class="form-group"
          data-requiredby="<%= test_set.variable_required_by(:confidential_client).map {|seq| seq.sequence_name}.join(',')%>"
          data-prerequisite="confidential_client"
          id="is_confidential"
          >
          <div class="form-check form-check-inline">
            <input class="form-check-input" type="radio" name="confidential_client" id="confidential_client_off" value="false" <%=!instance.confidential_client ? "checked" : "" %>>
            <label class="form-check-label" for="confidential_client_off_active">Public Client</label>
          </div>
          <div class="form-check form-check-inline" data-requiredby>
            <input class="form-check-input" type="radio" name="confidential_client" id="confidential_client_on" value="true" <%=instance.confidential_client ? "checked" : "" %>>
            <label class="form-check-label" for="confidential_client_on_active">Confidential Client</label>
          </div>
<<<<<<< HEAD
=======

>>>>>>> 069bf94b
        </div>

        <%= erb(:prerequisite_field,{},{prerequisite: :client_secret,
              label: 'Client Secret',
              instance: instance,
              value: instance.client_secret}); %>

        <%= erb(:prerequisite_field,{},{prerequisite: :client_name,
              label: 'OAuth Client Name',
              instance: instance,
              value: instance.client_name}); %>

        <%= erb(:prerequisite_field,{},{prerequisite: :scopes,
              label: 'Scopes',
              instance: instance,
              value: instance.scopes || default_scopes,
              required: true,
              })%>

        <%= erb(:prerequisite_field,{},{prerequisite: :token_endpoint_auth_method,
              label: 'Token Endpoint Authorization Method',
              instance: instance,
              value: 'none',
              readonly: true
              })%>

        <%= erb(:prerequisite_field,{},{prerequisite: :grant_types,
              label: 'Grant Type',
              instance: instance,
              value: 'authorization_code',
              readonly: true
              })%>

        <%= erb(:prerequisite_field,{},{prerequisite: :token,
              label: 'Bearer Token',
              instance: instance,
              value: instance.token,
              })%>

        <%= erb(:prerequisite_field,{},{prerequisite: :patient_id,
              label: 'Patient ID',
              instance: instance,
              value: instance.patient_id,
              })%>

        <%= erb(:prerequisite_field,{},{prerequisite: :id_token,
              label: 'OAuth 2.0 ID Token',
              instance: instance,
              value: instance.id_token,
              })%>

        <%= erb(:prerequisite_field,{},{prerequisite: :refresh_token,
              label: 'Refresh Token',
              instance: instance,
              value: instance.refresh_token,
              })%>
      </div>
      <form method="POST" action="sequence_result">
        <input type="hidden" name="sequence" value="" />
        <input type="hidden" name="test_case" value="" />
        <input type="hidden" name="required_fields" value="" />
        <div class="modal-body"> 
          <% test_set.groups.each do |group| %>
            <% unless group.input_instructions.nil? %>
              <div class="input-instructions" id="input-instructions-<%=group.id%>">
                <%= markdown_to_html(group.input_instructions) %>
              </div>
            <% end %>
            

            <% unless group.lock_variables.empty? %>
              <div style="display:none" class="group-lock-variables" id="group-lock-variables-<%=group.id%>"
                 data-lock-variables="<%=group.lock_variables.join(',') %>"></div>
            <%end %>
          <% end %>
          <div class="show-uris" style="display:none">
            <%= erb(:prerequisite_field,{},{prerequisite: :initiate_login_uri,
                    instance: instance,
                    label: 'Launch URI',
                    value: instance.initiate_login_uri,
                    readonly: true })%>
          
                <%= erb(:prerequisite_field,{},{prerequisite: :redirect_uris,
                      instance: instance,
                      label: 'Redirect URI',
                      value: instance.redirect_uris,
                      readonly: true })%>
          </div>
          <div class="prerequisites-group-additional" id="prerequisites-group-additonal-DiscoveryAndRegistration">
            
  
          </div>

          <div class="prerequisite-group-title enabled-prerequisite-group-title">Input Fields</div>
          <div class="prerequisite-group enabled-prerequisites">

          </div>
          <div class="prerequisite-group-title disabled-prerequisite-group-title">Predefined Test Parameters <span class="oi oi-lock-locked"></span></div>
          <div class="prerequisite-group disabled-prerequisites">
          </div>
        </div>
        <div class="modal-footer">
          <button type="button" class="btn btn-secondary" data-dismiss="modal">Cancel</button>
          <button type="submit" class="btn btn-primary">Execute</button>
        </div>
      </form>
    </div>
  </div>
</div>

<% waiting_on_sequence = instance.waiting_on_sequence %>
<% unless waiting_on_sequence.nil? %>

  <% redirect_to = "#{instance.initiate_login_uri.gsub('launch',waiting_on_sequence.wait_at_endpoint)}" %>
  <div class="modal fade" id="WaitModal" tabindex="-1" role="dialog" aria-labelledby="WaitModalLabel" data-show="true" data-backdrop="static">
    <div class="modal-dialog modal-lg" role="document">
      <div class="modal-content">
        <div class="modal-header">
            <h5 class="modal-title" id="WaitModalLabel">Waiting at <strong><%= waiting_on_sequence.wait_at_endpoint.upcase %></strong> URI</h5>
        </div>
        <div class="modal-body">
          <p>
          Waiting for server to send client browser to <strong><%= waiting_on_sequence.wait_at_endpoint.upcase %></strong> URI:
          </p>
          <textarea class="form-control" rows=1 readonly><%=redirect_to %></textarea>
          <div class="modal-footer">
            <a href="<%= "#{request.base_url}#{base_path}/#{instance.id}/" %>" class="btn btn-secondary">Close</a>
            <a href="<%= "#{request.base_url}#{base_path}/#{instance.id}/#{test_set.id.to_s}/sequence_result/#{waiting_on_sequence.id}/cancel" %>" class="btn btn-danger">Cancel Sequence</a>
          </div>
        </div>
      </div>
    </div>
  </div>
<% end %>

<div class="modal fade" id="stateModal" tabindex="-1" role="dialog" aria-labelledby="exampleModalLabel" aria-hidden="true">
  <div class="modal-dialog modal-lg" role="document">
    <div class="modal-content">
      <div class="modal-header">
        <h5 class="modal-title" id="exampleModalLabel">Client State</h5>
        <button type="button" class="close" data-dismiss="modal" aria-label="Close">
          <span aria-hidden="true">&times;</span>
        </button>
      </div>
      <div class="modal-body">
        <%= erb(:state_status, {}, {instance: instance}) %>
      </div>
    </div>
  </div>
</div>

<div class="modal fade" id="testResultDetailsModal" tabindex="-1" role="dialog" aria-labelledby="testResultDetailsModalLabel" aria-hidden="true">
  <div class="modal-dialog modal-lg" role="document">
    <div class="modal-content">
    </div>

  </div>
</div>

<div class="modal fade" id="testDetailsModal" tabindex="-1" role="dialog" aria-labelledby="testDetailsModalLabel" aria-hidden="true">
  <div class="modal-dialog modal-lg" role="document">
    <div class="modal-content">
    </div>
  </div>
</div>

<div class="modal fade" id="linkModal" tabindex="-1" role="dialog" aria-labelledby="linkModalLabel" aria-hidden="true">
  <div class="modal-dialog modal-lg" role="document">
    <div class="modal-content">
      <div class="modal-header">
        <h5 class="modal-title" id="linkModalLabel">Save a link to this test instance</h5>
        <button type="button" class="close" data-dismiss="modal" aria-label="Close">
          <span aria-hidden="true">&times;</span>
        </button>
      </div>
      <div class="modal-body">
        <p>
          The results recorded during this testing session can be accessed at the following URI.
          Please save this URI if you would like to revisit these results, as this secret URI will not be published.
        </p>
          <input type="text" class="form-control" value="<%=instance.base_url%><%=base_path%>/<%=instance.id%>/" readonly="readonly">
        <p class='alert alert-warning'>
          This URI is not guaranteed to be permanently accessible.  The team maintaining this instance of Inferno may choose to periodically clear the database.  To ensure that test results are saved indefinitely, it is recommended that users download, install, and use Inferno on their own hardware.
        </p>
      </div>
    </div>
  </div>
</div>

<div class="modal fade" data-backdrop="static" data-keyboard="false" id="testsRunningModal" tabindex="-1" role="dialog" aria-labelledby="exampleModalLabel" aria-hidden="true">
  <div class="modal-dialog modal-lg" role="document">
    <div class="modal-content">
      <div class="modal-header">
        <h5 class="modal-title" id="exampleModalLabel">Tests Running</h5>
      </div>
      <form method="POST" action="TokenIntrospection">
        <div class="modal-body">
          Tests are currently running <span class="number-complete"></span>
        </div>
        <div class="modal-footer">
        </div>
      </form>
    </div>
  </div>
</div>

<div class="modal fade" id="helpModal" tabindex="-1" role="dialog" aria-labelledby="helpModalLabel" aria-hidden="true">
  <div class="modal-dialog modal-lg" role="document">
    <div class="modal-content">
      <div class="modal-header">
        <h5 class="modal-title" id="helpModalLabel">Help</h5>
        <button type="button" class="close" data-dismiss="modal" aria-label="Close">
          <span aria-hidden="true">&times;</span>
        </button>
      </div>
      <div class="modal-body">
        <h6>Hints</h6>
        <p>Inferno provides inline context about each of the tests and the standards that they are testing.  If you find yourself stuck, try the following:</p>
        <ul>
          <li>Click the 'Show Details' link on a test sequence
          <li>Click on a completed test to see incoming/outgoing HTTP(S) requests and reasons why it passed or failed
          <li>Follow any of the links on the page to standards definition documents
        </ul>
        <h6>Testing Order</h6>
        <p>Inferno allows users to test anything at any time, but if you're new to FHIR (or SMART-on-FHIR) the easiest way to get started with Inferno is to run the following test sequences (in order):<p>
        <ul>
          <li><em>Conformance Statement</em>, which populates the OAuth endpoints needed for authentication/authorization
          <li><em>Dynamic Registration</em>, which registers the Inferno client app with your server (if your server does not support this, you can always register the Inferno client manually and get the client ID)
          <li><em>Patient Standalone Launch Sequence</em>, which allows the registered Inferno client app to pick a Patient record and authorize the Inferno client to query data from your FHIR server
          <li><em>Patient</em>, which is the first (and arguably most important) Argonaut Profile Conformance test
        </ul>
        <h6>Icon Legend</h6>
        <table class='table table-sm'>
          <thead class='sr-only'>
            <tr><td>Icon</td><td>Meaning</td><td>Description</td>
          </thead>
          <tbody>
            <tr><td><span class="oi oi-check" style='color:#28a745' aria-hidden="true"></span></td> <td><strong>Pass</strong></td> <td>A test passed</td></tr>
            <tr><td><span class="oi oi-x" style='color:#cb2431' aria-hidden="true"></span></td> <td><strong>Fail</strong></td> <td>A test failed</td></tr>
            <tr><td><span class="oi oi-x" style='color:#999' aria-hidden="true"></span></td> <td><strong>Optional Fail</strong> </td> <td>An optional test failed - this will not affect the overall count of passed tests</td></tr>
            <tr><td><span class="oi oi-ban" style='color:#00e1e1' aria-hidden="true"></span></td> <td><strong>Skip</strong></td> <td>A test was skipped</td></tr>
            <tr><td><span class="oi oi-warning" style='color:#FF9500' aria-hidden="true"></span></td> <td><strong>Warning</strong></td> <td>There is some critical information that you should be aware of</td></tr>
            <tr><td><span class="oi oi-arrow-thick-right" style='color:#336699' aria-hidden="true"></span></td> <td><strong>Outgoing HTTP(S)</strong></td> <td>This test contains outgoing HTTP(S) requests</td></tr>
            <tr><td><span class="oi oi-arrow-thick-left" style='color:#336699' aria-hidden="true"></span></td> <td><strong>Incoming HTTP(S)</strong></td> <td>This test contains incoming HTTP(S) requests</td></tr>
          </tbody>
        </table>
        <p>For more information, see the <a href='https://github.com/siteadmin/inferno#inferno' target="_blank">Inferno README</a> and the <a href='https://github.com/siteadmin/inferno/wiki' target='_blank'>Inferno wiki</a>.</p>
      </div>
    </div>
  </div>
</div><|MERGE_RESOLUTION|>--- conflicted
+++ resolved
@@ -325,10 +325,7 @@
             <input class="form-check-input" type="radio" name="confidential_client" id="confidential_client_on" value="true" <%=instance.confidential_client ? "checked" : "" %>>
             <label class="form-check-label" for="confidential_client_on_active">Confidential Client</label>
           </div>
-<<<<<<< HEAD
-=======
-
->>>>>>> 069bf94b
+
         </div>
 
         <%= erb(:prerequisite_field,{},{prerequisite: :client_secret,
