--- conflicted
+++ resolved
@@ -90,53 +90,12 @@
         assert formats.any? { |format| @conformance.format.include? format }, 'Conformance does not state support for json.'
       end
 
-<<<<<<< HEAD
-      test 'Capability Statement describes SMART on FHIR core capabilities' do
-        metadata do
-          id '05'
-          link 'http://www.hl7.org/fhir/smart-app-launch/conformance/'
-          optional
-          desc %(
-
-           A SMART on FHIR server can convey its capabilities to app developers by listing a set of the capabilities.
-
-          )
-        end
-
-        required_capabilities = ['launch-ehr',
-                                 'launch-standalone',
-                                 'client-public',
-                                 'client-confidential-symmetric',
-                                 'sso-openid-connect',
-                                 'context-ehr-patient',
-                                 'context-standalone-patient',
-                                 'context-standalone-encounter',
-                                 'permission-offline',
-                                 'permission-patient',
-                                 'permission-user']
-
-        assert_valid_conformance
-
-        assert @server_capabilities.smart_support?, 'No SMART capabilities listed in conformance.'
-
-        missing_capabilities = (required_capabilities - @server_capabilities.smart_capabilities)
-        assert missing_capabilities.empty?, "Conformance statement does not list required SMART capabilties: #{missing_capabilities.join(', ')}"
-      end
-
       test 'Capability Statement lists supported US Core profiles, operations and search parameters' do
-=======
-      test 'Capability Statement lists supported Argonaut profiles, operations and search parameters' do
->>>>>>> b3eee853
         metadata do
           id '05'
           link 'http://hl7.org/fhir/us/core/2019Jan/CapabilityStatement-us-core-server.html'
-<<<<<<< HEAD
           desc %(
            The US Core Implementation Guide states:
-=======
-          description %(
-           The Argonaut Data Query Implementation Guide states:
->>>>>>> b3eee853
 
            ```
            The US Core Server SHALL:
