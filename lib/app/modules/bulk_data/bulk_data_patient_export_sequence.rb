--- conflicted
+++ resolved
@@ -23,7 +23,6 @@
         assert @content_location.present?, 'Export response header did not include "Content-Location"'
       end
 
-<<<<<<< HEAD
       def assert_export_kick_off_fail_invalid_accept(klass)
         reply = export_kick_off(klass: klass, headers: { accept: 'application/fhir+xml', prefer: 'respond-async' })
         assert_response_bad(reply)
@@ -34,9 +33,6 @@
         assert_response_bad(reply)
       end
 
-      def assert_export_status(content_location = @content_location)
-        reply = export_status_check(content_location)
-=======
       def assert_export_status(url, timeout: 180)
         reply = export_status_check(url, timeout)
 
@@ -45,7 +41,6 @@
         # and returns server response when status code is not 202 or timed out
 
         skip "Server took more than #{timeout} seconds to process the request." if reply.code == 202
->>>>>>> 1c5f43cf
 
         assert reply.code == 200, "Bad response code: expected 200, 202, but found #{reply.code}."
 
