# frozen_string_literal: true

require_relative 'bulk_data_export_sequence'

module Inferno
  module Sequence
    class BulkDataPatientExportSequence < BulkDataExportSequence
      group 'Bulk Data Patient Export'

      title 'Patient Compartment Export Tests'

      description 'Verify that patient compartment export on the Bulk Data server follow the Bulk Data Access Implementation Guide'

      test_id_prefix 'Patient'

      requires :token
      conformance_supports :Patient

<<<<<<< HEAD
      @klass = :Patient
=======
      attr_writer :run_all_kick_off_tests

      def check_export_kick_off(klass, search_params: nil)
        @search_params = search_params

        reply = export_kick_off(klass, search_params: search_params)

        # Servers unable to support _type SHOULD return an error and OperationOutcome resource
        # so clients can re-submit a request omitting the _type parameter.
        if search_params.present? && reply.code > 400
          response_body = JSON.parse(reply.body)
          message = ''
          response_body['issue'].each do |issue|
            message += issue['diagnostics'].presence || ''
          end

          skip message
        end

        @server_support_type_parameter = search_params.present?

        assert_response_accepted(reply)
        @content_location = reply.response[:headers]['content-location']

        assert @content_location.present?, 'Export response header did not include "Content-Location"'
      end

      def check_export_kick_off_fail_invalid_accept(klass)
        reply = export_kick_off(klass, headers: { accept: 'application/fhir+xml', prefer: 'respond-async' })
        assert_response_bad(reply)
      end

      def check_export_kick_off_fail_invalid_prefer(klass)
        reply = export_kick_off(klass, headers: { accept: 'application/fhir+json', prefer: 'return=representation' })
        assert_response_bad(reply)
      end

      def check_export_status(url = @content_location, timeout: 180)
        skip 'Server response did not have Content-Location in header' unless url.present?

        reply = export_status_check(url, timeout)

        # server response status code could be 202 (still processing), 200 (complete) or 4xx/5xx error code
        # export_status_check processes reponses with status 202 code
        # and returns server response when status code is not 202 or timed out

        skip "Server took more than #{timeout} seconds to process the request." if reply.code == 202

        assert reply.code == 200, "Bad response code: expected 200, 202, but found #{reply.code}."

        assert_response_content_type(reply, 'application/json')

        response_body = JSON.parse(reply.body)

        assert_status_reponse_required_field(response_body)

        @output = response_body['output']

        assert_output_has_type_url
      end

      def assert_output_has_type_url(output = @output,
                                     search_params = @search_params)
        skip 'Sever response did not have output data' unless output.present?

        search_type = search_params['_type'].split(',').map(&:strip) if search_params.present? && search_params.key?('_type')

        output.each do |file|
          ['type', 'url'].each do |key|
            assert file.key?(key), "Output file did not contain \"#{key}\" as required"
          end

          assert search_type.include?(file['type']), "Output file had type #{file['type']} not specified in export parameter #{search_params['_type']}" if search_type.present?
        end
      end

      def check_file_request(output = @output)
        skip 'Content-Location from server response was emtpy' unless output.present?

        headers = { accept: 'application/fhir+ndjson' }
        output.each do |file|
          url = file['url']
          type = file['type']
          reply = @client.get(url, @client.fhir_headers(headers))
          assert_response_content_type(reply, 'application/fhir+ndjson')

          check_ndjson(reply.body, type)
        end
      end

      def check_ndjson(ndjson, type)
        ndjson.each_line do |line|
          resource = FHIR.from_contents(line)
          assert resource.class.name.demodulize == type, "Resource in output file did not have type of \"#{type}\""
          errors = resource.validate
          assert errors.empty?, errors.to_s
        end
      end

      def check_delete_request(url)
        reply = @client.delete(url, {})
        skip 'Server did not accept client request to delete export file after export completed' if reply.code > 400
        assert_response_accepted(reply)
      end

      def check_cancel_request(_klass)
        @content_location = nil
        check_export_kick_off('Patient')
        check_delete_request(@content_location)
      end
>>>>>>> 7c07a42d

      details %(

        The #{title} Sequence tests `#{title}` operations.  The operation steps will be checked for consistency against the
        [Bulk Data Access Implementation Guide](https://build.fhir.org/ig/HL7/bulk-data/)

      )
<<<<<<< HEAD
=======

      @resources_found = false

      test 'Server rejects $export request without authorization' do
        metadata do
          id '01'
          link 'https://build.fhir.org/ig/HL7/bulk-data/export/index.html#bulk-data-kick-off-request'
          desc %(
          )
        end

        @client.set_no_auth
        skip 'Could not verify this functionality when bearer token is not set' if @instance.token.blank?

        reply = export_kick_off('Patient')
        @client.set_bearer_token(@instance.token)
        assert_response_unauthorized reply
      end

      test 'Server shall return "202 Accepted" and "Content-location" for $export operation with parameters' do
        metadata do
          id '02'
          link 'https://build.fhir.org/ig/HL7/bulk-data/export/index.html#query-parameters'
          desc %(
          )
        end

        check_export_kick_off('Patient', search_params: { '_type' => 'Patient' })
      end

      test 'Server shall return "202 Accepted" and "Content-location" for $export operation' do
        metadata do
          id '03'
          link 'https://build.fhir.org/ig/HL7/bulk-data/export/index.html#bulk-data-kick-off-request'
          desc %(
          )
        end

        skip 'Skip testing $export without parameters' if @server_support_type_parameter && !@run_all_kick_off_tests

        check_export_kick_off('Patient')
      end

      test 'Server shall reject for $export operation with invalid Accept header' do
        metadata do
          id '04'
          link 'https://build.fhir.org/ig/HL7/bulk-data/export/index.html#headers'
          desc %(
          )
        end

        check_export_kick_off_fail_invalid_accept('Patient')
      end

      test 'Server shall reject for $export operation with invalid Prefer header' do
        metadata do
          id '05'
          link 'https://build.fhir.org/ig/HL7/bulk-data/export/index.html#headers'
          desc %(
          )
        end

        check_export_kick_off_fail_invalid_prefer('Patient')
      end

      test 'Server shall return "202 Accepted" or "200 OK"' do
        metadata do
          id '06'
          link 'https://build.fhir.org/ig/HL7/bulk-data/export/index.html#bulk-data-status-request'
          desc %(
          )
        end

        check_export_status
      end

      test 'Server shall return file in ndjson format' do
        metadata do
          id '07'
          link 'https://build.fhir.org/ig/HL7/bulk-data/export/index.html#file-request'
          desc %(
          )
        end

        check_file_request
      end

      test 'Server should return "202 Accepted" for delete export content' do
        metadata do
          id '08'
          link 'https://build.fhir.org/ig/HL7/bulk-data/export/index.html#bulk-data-delete-request'
          desc %(
          )
          optional
        end

        check_delete_request(@content_location)
      end

      test 'Server shall return "202 Accepted" for cancel export request' do
        metadata do
          id '09'
          link 'https://build.fhir.org/ig/HL7/bulk-data/export/index.html#bulk-data-delete-request'
          desc %(
          )
        end

        check_cancel_request('Patient')
      end

      private

      def export_kick_off(klass = nil,
                          id: nil,
                          search_params: nil,
                          headers: { accept: 'application/fhir+json', prefer: 'respond-async' })
        url = ''
        url += "/#{klass}" if klass.present?
        url += "/#{id}" if klass.present? && id.present?
        url += '/$export'

        uri = Addressable::URI.parse(url)
        uri.query_values = search_params if search_params.present?
        full_url = uri.to_s

        @client.get(full_url, @client.fhir_headers(headers))
      end

      def export_status_check(url, timeout)
        wait_time = 1
        reply = nil
        headers = { accept: 'application/json' }
        start = Time.now

        loop do
          reply = @client.get(url, @client.fhir_headers(headers))

          wait_time = get_wait_time(wait_time, reply)
          seconds_used = Time.now - start + wait_time

          break if reply.code != 202 || seconds_used > timeout

          sleep wait_time
        end

        reply
      end

      def get_wait_time(wait_time, reply)
        retry_after = reply.response[:headers]['retry-after']
        retry_after_int = (retry_after.presence || 0).to_i

        if retry_after_int.positive?
          retry_after_int
        else
          wait_time * 2
        end
      end

      def delete_request(url)
        @client.delete(url)
      end

      def assert_status_reponse_required_field(response_body)
        ['transactionTime', 'request', 'requiresAccessToken', 'output', 'error'].each do |key|
          assert response_body.key?(key), "Complete Status response did not contain \"#{key}\" as required"
        end
      end
>>>>>>> 7c07a42d
    end
  end
end<|MERGE_RESOLUTION|>--- conflicted
+++ resolved
@@ -16,9 +16,7 @@
       requires :token
       conformance_supports :Patient
 
-<<<<<<< HEAD
       @klass = :Patient
-=======
       attr_writer :run_all_kick_off_tests
 
       def check_export_kick_off(klass, search_params: nil)
@@ -129,7 +127,6 @@
         check_export_kick_off('Patient')
         check_delete_request(@content_location)
       end
->>>>>>> 7c07a42d
 
       details %(
 
@@ -137,8 +134,6 @@
         [Bulk Data Access Implementation Guide](https://build.fhir.org/ig/HL7/bulk-data/)
 
       )
-<<<<<<< HEAD
-=======
 
       @resources_found = false
 
@@ -307,7 +302,6 @@
           assert response_body.key?(key), "Complete Status response did not contain \"#{key}\" as required"
         end
       end
->>>>>>> 7c07a42d
     end
   end
 end