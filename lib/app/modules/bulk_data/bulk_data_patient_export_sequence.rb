--- conflicted
+++ resolved
@@ -23,7 +23,6 @@
         url += '/$export'
 
         @client.get(url, @client.fhir_headers(headers))
-<<<<<<< HEAD
       end
 
       # status check
@@ -43,8 +42,6 @@
         ['transactionTime', 'request', 'requiresAccessToken', 'output', 'error'].each do |key|
           assert response_body.key?(key), "Complete Status response did not contain \"#{key}\" as required"
         end
-=======
->>>>>>> 93138d9c
       end
 
       details %(
@@ -89,8 +86,7 @@
         @content_location = reply.response[:headers]['content-location']
 
         # Shall have Content-location
-<<<<<<< HEAD
-        assert @content_location.present?, 'Export response header did not include "Cotent-Location"'
+        assert @content_location.present?, 'Export response header did not include "Content-Location"'
       end
 
       test 'Server shall return "202 Accepted" or "200 OK"' do
@@ -137,9 +133,6 @@
         assert_status_reponse_required_field(response_body)
 
         @output = response_body['output']
-=======
-        assert @content_location.present?, 'Server response must have "Content-Location" in header for $export request'
->>>>>>> 93138d9c
       end
     end
   end
