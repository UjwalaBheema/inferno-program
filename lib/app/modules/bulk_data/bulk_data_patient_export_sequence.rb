# frozen_string_literal: true

module Inferno
  module Sequence
    class BulkDataPatientExportSequence < SequenceBase
      group 'Bulk Data Patient Export'

      title 'Patient Tests'

      description 'Verify that Patient resources on the Bulk Data server follow the Bulk Data Access Implementation Guide'

      test_id_prefix 'Patient'

      requires :token
      conformance_supports :Patient

      @content_location = nil

      # export
      def export_kick_off(klass)
        headers = { accept: 'application/fhir+json', prefer: 'respond-async' }

        url = "/#{klass}/$export"

        reply = @client.get(url, @client.fhir_headers(headers))
        reply
      end

      # status check
      def export_check_status
        headers = { accept: 'application/json' }

        reply = @client.get(@content_location, @client.fhir_headers(headers))
        reply
      end

      def assert_status_reponse_required_field(response_body)
        ['transactionTime', 'request', 'requiresAccessToken', 'output', 'error'].each do |key|
          assert response_body.key?(key), "Complete Status response did not contain \"#{key}\" as required"
        end
      end

      details %(

        The #{title} Sequence tests `#{title}` operations.  The operation steps will be checked for consistency against the
        [Bulk Data Access Implementation Guide](https://build.fhir.org/ig/HL7/bulk-data/)

      )

      @resources_found = false

      test 'Server rejects $export request without authorization' do
        metadata do
          id '01'
          link 'https://build.fhir.org/ig/HL7/bulk-data/export/index.html#bulk-data-kick-off-request'
          desc %(
          )
          versions :stu3
        end

        @client.set_no_auth
        skip 'Could not verify this functionality when bearer token is not set' if @instance.token.blank?

        reply = export_kick_off('Patient')
        @client.set_bearer_token(@instance.token)
        assert_response_unauthorized reply
      end

      test 'Server shall return "202 Accepted" and "Cotent-location" for $export operation' do
        metadata do
          id '02'
          link 'https://build.fhir.org/ig/HL7/bulk-data/export/index.html#bulk-data-kick-off-request'
          desc %(
          )
          versions :stu3
        end

        reply = export_kick_off('Patient')

        # Shall return 202
        assert_response_accepted(reply)
        @content_location = reply.response[:headers]['content-location']

        # Shall have Content-location
<<<<<<< HEAD
        assert @content_location.present?, 'Export response header did not include "Cotent-Location"'
      end

      test 'Server shall return "202 Accepted" or "200 OK"' do
        metadata do
          id '03'
          link 'https://build.fhir.org/ig/HL7/bulk-data/export/index.html#bulk-data-status-request'
          desc %(
          )
          versions :stu3
        end

        code = 0
        retry_after = 1

        # exit if status code is 200
        while code != 200
          reply = export_check_status

          # Shall return 200 or 202
          code = reply.code

          # continue if status code is 202
          if code == 202
            r = reply.response[:headers]['retry_after']
            retry_after = if r.present?
                            r
                          else
                            retry_after * 2
                          end
            binding.pry
            sleep retry_after

            next
          end

          assert code == 200, "Bad response code: expected 200, 202, but found #{code}."
        end

        # Content-Type shall be 'application/json'
        assert_resource_content_type(reply, 'application/json')

        response_body = JSON.parse(reply.body)

        # Shall have transactionTime
        assert_status_reponse_required_field(response_body)

        @output = response_body['output']
        binding.pry
=======
        assert @content_location.present?, 'Server must include Cotent-Location header for $export request'
>>>>>>> 4c00230a
      end
    end
  end
end<|MERGE_RESOLUTION|>--- conflicted
+++ resolved
@@ -82,7 +82,6 @@
         @content_location = reply.response[:headers]['content-location']
 
         # Shall have Content-location
-<<<<<<< HEAD
         assert @content_location.present?, 'Export response header did not include "Cotent-Location"'
       end
 
@@ -132,9 +131,6 @@
 
         @output = response_body['output']
         binding.pry
-=======
-        assert @content_location.present?, 'Server must include Cotent-Location header for $export request'
->>>>>>> 4c00230a
       end
     end
   end
