--- conflicted
+++ resolved
@@ -10,8 +10,9 @@
       test_id_prefix 'ARMP'
 
       requires :token, :patient_id
-
-<<<<<<< HEAD
+      
+      conformance_supports :MedicationOrder
+      
       details %(
         # Background
          The #{title} Sequence tests the [#{title}](https://www.hl7.org/fhir/DSTU2/medicationorder.html)
@@ -32,11 +33,6 @@
         It collects the following information that is saved in the testing session for use by later tests:
 
         * List of Medications
-=======
-      conformance_supports :MedicationOrder
-
-      test 'Server rejects MedicationOrder search without authorization' do
->>>>>>> 1e9b01fd
 
         For more information on the #{title}, visit these links:
 
@@ -52,12 +48,6 @@
             An MedicationOrder search does not work without proper authorization.
           )
         end
-
-<<<<<<< HEAD
-        skip_if_not_supported(:MedicationOrder, %i[search read])
-=======
-         
->>>>>>> 1e9b01fd
 
         @client.set_no_auth
         skip 'Could not verify this functionality when bearer token is not set' if @instance.token.blank?
@@ -75,12 +65,6 @@
             A server is capable of returning a patient's medications.
           )
         end
-
-<<<<<<< HEAD
-        skip_if_not_supported(:MedicationOrder, %i[search read])
-=======
-         
->>>>>>> 1e9b01fd
 
         reply = get_resource_by_params(FHIR::DSTU2::MedicationOrder, patient: @instance.patient_id)
         assert_bundle_response(reply)
@@ -105,11 +89,6 @@
           )
         end
 
-<<<<<<< HEAD
-        skip_if_not_supported(:MedicationOrder, %i[search read])
-=======
-         
->>>>>>> 1e9b01fd
         skip 'No resources appear to be available for this patient. Please use patients with more information.' if @no_resources_found
 
         validate_read_reply(@medicationorder, FHIR::DSTU2::MedicationOrder)
