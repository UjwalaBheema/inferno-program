--- conflicted
+++ resolved
@@ -24,8 +24,6 @@
           versions :dstu2
         }
 
-         
-
         @client.set_no_auth
         skip 'Could not verify this functionality when bearer token is not set' if @instance.token.blank?
 
@@ -45,8 +43,6 @@
           )
           versions :dstu2
         }
-
-         
 
         reply = get_resource_by_params(versioned_resource_class('Observation'), {patient: @instance.patient_id, category: "laboratory"})
         assert_response_ok(reply)
@@ -76,13 +72,8 @@
           versions :dstu2
         }
 
-<<<<<<< HEAD
-         
-        skip 'No resources appear to be available for this patient. Please use patients with more information.' if @no_resources_found
-=======
-        skip_if_not_supported(:Observation, [:search, :read])
-        skip 'No resources appear to be available for this patient. Please use patients with more information.' unless @resources_found
->>>>>>> 448be971
+        skip_if_not_supported(:Observation, [:search, :read])
+        skip 'No resources appear to be available for this patient. Please use patients with more information.' unless @resources_found
 
         assert !@observationresults.nil?, 'Expected valid Observation resource to be present'
         date = @observationresults.try(:effectiveDateTime)
@@ -103,13 +94,8 @@
           versions :dstu2
         }
 
-<<<<<<< HEAD
-         
-        skip 'No resources appear to be available for this patient. Please use patients with more information.' if @no_resources_found
-=======
-        skip_if_not_supported(:Observation, [:search, :read])
-        skip 'No resources appear to be available for this patient. Please use patients with more information.' unless @resources_found
->>>>>>> 448be971
+        skip_if_not_supported(:Observation, [:search, :read])
+        skip 'No resources appear to be available for this patient. Please use patients with more information.' unless @resources_found
 
         assert !@observationresults.nil?, 'Expected valid Observation resource to be present'
         code = @observationresults.try(:code).try(:coding).try(:first).try(:code)
@@ -131,13 +117,8 @@
           versions :dstu2
         }
 
-<<<<<<< HEAD
-         
-        skip 'No resources appear to be available for this patient. Please use patients with more information.' if @no_resources_found
-=======
-        skip_if_not_supported(:Observation, [:search, :read])
-        skip 'No resources appear to be available for this patient. Please use patients with more information.' unless @resources_found
->>>>>>> 448be971
+        skip_if_not_supported(:Observation, [:search, :read])
+        skip 'No resources appear to be available for this patient. Please use patients with more information.' unless @resources_found
 
         assert !@observationresults.nil?, 'Expected valid Observation resource to be present'
         code = @observationresults.try(:code).try(:coding).try(:first).try(:code)
@@ -160,13 +141,8 @@
           versions :dstu2
         }
 
-<<<<<<< HEAD
-         
-        skip 'No resources appear to be available for this patient. Please use patients with more information.' if @no_resources_found
-=======
-        skip_if_not_supported(:Observation, [:search, :read])
-        skip 'No resources appear to be available for this patient. Please use patients with more information.' unless @resources_found
->>>>>>> 448be971
+        skip_if_not_supported(:Observation, [:search, :read])
+        skip 'No resources appear to be available for this patient. Please use patients with more information.' unless @resources_found
 
         @client.set_no_auth
         skip 'Could not verify this functionality when bearer token is not set' if @instance.token.blank?
@@ -188,13 +164,8 @@
           versions :dstu2
         }
 
-<<<<<<< HEAD
-         
-        skip 'No resources appear to be available for this patient. Please use patients with more information.' if @no_resources_found
-=======
-        skip_if_not_supported(:Observation, [:search, :read])
-        skip 'No resources appear to be available for this patient. Please use patients with more information.' unless @resources_found
->>>>>>> 448be971
+        skip_if_not_supported(:Observation, [:search, :read])
+        skip 'No resources appear to be available for this patient. Please use patients with more information.' unless @resources_found
 
         reply = get_resource_by_params(versioned_resource_class('Observation'), {patient: @instance.patient_id, code: "72166-2"})
         validate_search_reply(versioned_resource_class('Observation'), reply)
@@ -214,13 +185,8 @@
           versions :dstu2
         }
 
-<<<<<<< HEAD
-         
-        skip 'No resources appear to be available for this patient. Please use patients with more information.' if @no_resources_found
-=======
-        skip_if_not_supported(:Observation, [:search, :read])
-        skip 'No resources appear to be available for this patient. Please use patients with more information.' unless @resources_found
->>>>>>> 448be971
+        skip_if_not_supported(:Observation, [:search, :read])
+        skip 'No resources appear to be available for this patient. Please use patients with more information.' unless @resources_found
 
         validate_read_reply(@observationresults, versioned_resource_class('Observation'))
 
@@ -238,13 +204,8 @@
           versions :dstu2
         }
 
-<<<<<<< HEAD
-         
-        skip 'No resources appear to be available for this patient. Please use patients with more information.' if @no_resources_found
-=======
         skip_if_not_supported(:Observation, [:history])
         skip 'No resources appear to be available for this patient. Please use patients with more information.' unless @resources_found
->>>>>>> 448be971
 
         validate_history_reply(@observationresults, versioned_resource_class('Observation'))
 
@@ -262,13 +223,8 @@
           versions :dstu2
         }
 
-<<<<<<< HEAD
-         
-        skip 'No resources appear to be available for this patient. Please use patients with more information.' if @no_resources_found
-=======
         skip_if_not_supported(:Observation, [:vread])
         skip 'No resources appear to be available for this patient. Please use patients with more information.' unless @resources_found
->>>>>>> 448be971
 
         validate_vread_reply(@observationresults, versioned_resource_class('Observation'))
 
