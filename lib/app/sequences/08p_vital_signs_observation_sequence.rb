--- conflicted
+++ resolved
@@ -24,8 +24,6 @@
           versions :dstu2
         }
 
-         
-
         @client.set_no_auth
         skip 'Could not verify this functionality when bearer token is not set' if @instance.token.blank?
 
@@ -45,8 +43,6 @@
           )
           versions :dstu2
         }
-
-         
 
         reply = get_resource_by_params(versioned_resource_class('Observation'), {patient: @instance.patient_id, category: "vital-signs"})
         assert_response_ok(reply)
@@ -77,13 +73,8 @@
           versions :dstu2
         }
 
-<<<<<<< HEAD
-         
-        skip 'No resources appear to be available for this patient. Please use patients with more information.' if @no_resources_found
-=======
         skip_if_not_supported(:Observation, [:search, :read])
         skip 'No resources appear to be available for this patient. Please use patients with more information.' unless @resources_found
->>>>>>> 448be971
 
         assert !@vitalsigns.nil?, 'Expected valid Observation resource to be present'
         date = @vitalsigns.try(:effectiveDateTime)
@@ -104,13 +95,8 @@
           versions :dstu2
         }
 
-<<<<<<< HEAD
-         
-        skip 'No resources appear to be available for this patient. Please use patients with more information.' if @no_resources_found
-=======
         skip_if_not_supported(:Observation, [:search, :read])
         skip 'No resources appear to be available for this patient. Please use patients with more information.' unless @resources_found
->>>>>>> 448be971
 
         assert !@vitalsigns.nil?, 'Expected valid Observation resource to be present'
         code = @vitalsigns.try(:code).try(:coding).try(:first).try(:code)
@@ -131,13 +117,8 @@
           versions :dstu2
         }
 
-<<<<<<< HEAD
-         
-        skip 'No resources appear to be available for this patient. Please use patients with more information.' if @no_resources_found
-=======
         skip_if_not_supported(:Observation, [:search, :read])
         skip 'No resources appear to be available for this patient. Please use patients with more information.' unless @resources_found
->>>>>>> 448be971
 
         assert !@vitalsigns.nil?, 'Expected valid Observation resource to be present'
         code = @vitalsigns.try(:code).try(:coding).try(:first).try(:code)
