module Inferno
  module Sequence
    class ArgonautConditionSequence < SequenceBase

      group 'Argonaut Profile Conformance'

      title 'Condition'

      description 'Verify that Condition resources on the FHIR server follow the Argonaut Data Query Implementation Guide'

      test_id_prefix 'ARCO'

      requires :token, :patient_id
      conformance_supports :Condition

      @resources_found = false

      test 'Server rejects Condition search without authorization' do

        metadata {
          id '01'
          link 'http://www.fhir.org/guides/argonaut/r2/Conformance-server.html'
          desc %(
            A Condition search does not work without proper authorization.
          )
          versions :dstu2
        }

         

        @client.set_no_auth
        skip 'Could not verify this functionality when bearer token is not set' if @instance.token.blank?

        reply = get_resource_by_params(versioned_resource_class('Condition'), {patient: @instance.patient_id})
        @client.set_bearer_token(@instance.token)
        assert_response_unauthorized reply

      end

      test 'Server returns expected results from Condition search by patient' do

        metadata {
          id '02'
          link 'http://www.fhir.org/guides/argonaut/r2/Conformance-server.html'
          desc %(
            A server is capable of returning a patients conditions list.
          )
          versions :dstu2
        }

         

        reply = get_resource_by_params(versioned_resource_class('Condition'), {patient: @instance.patient_id})
        assert_response_ok(reply)
        assert_bundle_response(reply)

        resource_count = reply.try(:resource).try(:entry).try(:length) || 0
        if resource_count > 0
          @resources_found = true
        end

        skip 'No resources appear to be available for this patient. Please use patients with more information.' unless @resources_found

        @condition = reply.try(:resource).try(:entry).try(:first).try(:resource)
        validate_search_reply(versioned_resource_class('Condition'), reply)
        save_resource_ids_in_bundle(versioned_resource_class('Condition'), reply)

      end

      test 'Server returns expected results from Condition search by patient + clinicalstatus' do

        metadata {
          id '03'
          link 'http://www.fhir.org/guides/argonaut/r2/Conformance-server.html'
          optional
          desc %(
            A server SHOULD be capable returning all of a patients active problems and health concerns.
          )
          versions :dstu2
        }

<<<<<<< HEAD
         
        skip 'No resources appear to be available for this patient. Please use patients with more information.' if @no_resources_found
=======
        skip_if_not_supported(:Condition, [:search, :read])
        skip 'No resources appear to be available for this patient. Please use patients with more information.' unless @resources_found
>>>>>>> 448be971

        reply = get_resource_by_params(versioned_resource_class('Condition'), {patient: @instance.patient_id, clinicalstatus: "active,recurrance,remission"})
        validate_search_reply(versioned_resource_class('Condition'), reply)

      end

      test 'Server returns expected results from Condition search by patient + problem category' do

        metadata {
          id '04'
          link 'http://www.fhir.org/guides/argonaut/r2/Conformance-server.html'
          optional
          desc %(
            A server SHOULD be capable returning all of a patients problems or all of patients health concerns.
          )
          versions :dstu2
        }

<<<<<<< HEAD
         
        skip 'No resources appear to be available for this patient. Please use patients with more information.' if @no_resources_found
=======
        skip_if_not_supported(:Condition, [:search, :read])
        skip 'No resources appear to be available for this patient. Please use patients with more information.' unless @resources_found
>>>>>>> 448be971

        reply = get_resource_by_params(versioned_resource_class('Condition'), {patient: @instance.patient_id, category: "problem"})
        validate_search_reply(versioned_resource_class('Condition'), reply)

      end

      test 'Server returns expected results from Condition search by patient + health-concern category' do

        metadata {
          id '05'
          link 'http://www.fhir.org/guides/argonaut/r2/Conformance-server.html'
          optional
          desc %(
            A server SHOULD be capable returning all of a patients problems or all of patients health concerns.
          )
          versions :dstu2
        }

<<<<<<< HEAD
         
        skip 'No resources appear to be available for this patient. Please use patients with more information.' if @no_resources_found
=======
        skip_if_not_supported(:Condition, [:search, :read])
        skip 'No resources appear to be available for this patient. Please use patients with more information.' unless @resources_found
>>>>>>> 448be971

        reply = get_resource_by_params(versioned_resource_class('Condition'), {patient: @instance.patient_id, category: "health-concern"})
        validate_search_reply(versioned_resource_class('Condition'), reply)

      end

      test 'Condition read resource supported' do

        metadata {
          id '06'
          link 'http://www.fhir.org/guides/argonaut/r2/Conformance-server.html'
          desc %(
            All servers SHALL make available the read interactions for the Argonaut Profiles the server chooses to support.
          )
          versions :dstu2
        }

<<<<<<< HEAD
         
        skip 'No resources appear to be available for this patient. Please use patients with more information.' if @no_resources_found
=======
        skip_if_not_supported(:Condition, [:search, :read])
        skip 'No resources appear to be available for this patient. Please use patients with more information.' unless @resources_found
>>>>>>> 448be971

        validate_read_reply(@condition, versioned_resource_class('Condition'))

      end

      test 'Condition history resource supported' do

        metadata {
          id '07'
          link 'http://www.fhir.org/guides/argonaut/r2/Conformance-server.html'
          optional
          desc %(
            All servers SHOULD make available the vread and history-instance interactions for the Argonaut Profiles the server chooses to support.
          )
          versions :dstu2
        }

<<<<<<< HEAD
         
        skip 'No resources appear to be available for this patient. Please use patients with more information.' if @no_resources_found
=======
        skip_if_not_supported(:Condition, [:history])
        skip 'No resources appear to be available for this patient. Please use patients with more information.' unless @resources_found
>>>>>>> 448be971

        validate_history_reply(@condition, versioned_resource_class('Condition'))

      end

      test 'Condition vread resource supported' do

        metadata {
          id '08'
          link 'http://www.fhir.org/guides/argonaut/r2/Conformance-server.html'
          optional
          desc %(
            All servers SHOULD make available the vread and history-instance interactions for the Argonaut Profiles the server chooses to support.
          )
          versions :dstu2
        }

<<<<<<< HEAD
         
        skip 'No resources appear to be available for this patient. Please use patients with more information.' if @no_resources_found
=======
        skip_if_not_supported(:Condition, [:vread])
        skip 'No resources appear to be available for this patient. Please use patients with more information.' unless @resources_found
>>>>>>> 448be971

        validate_vread_reply(@condition, versioned_resource_class('Condition'))

      end

      test 'Condition resources associated with Patient conform to Argonaut profiles' do

        metadata {
          id '09'
          link 'http://www.fhir.org/guides/argonaut/r2/StructureDefinition-argo-condition.html'
          desc %(
            Condition resources associated with Patient conform to Argonaut profiles.
          )
          versions :dstu2
        }
        test_resources_against_profile('Condition')
      end

      test 'All references can be resolved' do

        metadata {
          id '10'
          link ''
          desc %(
            All references in the Condition resource should be resolveable.
          )
          versions :dstu2
        }

        skip_if_not_supported(:Condition, [:search, :read])
        skip 'No resources appear to be available for this patient. Please use patients with more information.' unless @resources_found

        validate_reference_resolutions(@condition)

      end

    end

  end
end<|MERGE_RESOLUTION|>--- conflicted
+++ resolved
@@ -26,8 +26,6 @@
           versions :dstu2
         }
 
-         
-
         @client.set_no_auth
         skip 'Could not verify this functionality when bearer token is not set' if @instance.token.blank?
 
@@ -48,7 +46,7 @@
           versions :dstu2
         }
 
-         
+
 
         reply = get_resource_by_params(versioned_resource_class('Condition'), {patient: @instance.patient_id})
         assert_response_ok(reply)
@@ -79,13 +77,8 @@
           versions :dstu2
         }
 
-<<<<<<< HEAD
-         
-        skip 'No resources appear to be available for this patient. Please use patients with more information.' if @no_resources_found
-=======
-        skip_if_not_supported(:Condition, [:search, :read])
-        skip 'No resources appear to be available for this patient. Please use patients with more information.' unless @resources_found
->>>>>>> 448be971
+        skip_if_not_supported(:Condition, [:search, :read])
+        skip 'No resources appear to be available for this patient. Please use patients with more information.' unless @resources_found
 
         reply = get_resource_by_params(versioned_resource_class('Condition'), {patient: @instance.patient_id, clinicalstatus: "active,recurrance,remission"})
         validate_search_reply(versioned_resource_class('Condition'), reply)
@@ -104,13 +97,8 @@
           versions :dstu2
         }
 
-<<<<<<< HEAD
-         
-        skip 'No resources appear to be available for this patient. Please use patients with more information.' if @no_resources_found
-=======
-        skip_if_not_supported(:Condition, [:search, :read])
-        skip 'No resources appear to be available for this patient. Please use patients with more information.' unless @resources_found
->>>>>>> 448be971
+        skip_if_not_supported(:Condition, [:search, :read])
+        skip 'No resources appear to be available for this patient. Please use patients with more information.' unless @resources_found
 
         reply = get_resource_by_params(versioned_resource_class('Condition'), {patient: @instance.patient_id, category: "problem"})
         validate_search_reply(versioned_resource_class('Condition'), reply)
@@ -129,13 +117,8 @@
           versions :dstu2
         }
 
-<<<<<<< HEAD
-         
-        skip 'No resources appear to be available for this patient. Please use patients with more information.' if @no_resources_found
-=======
-        skip_if_not_supported(:Condition, [:search, :read])
-        skip 'No resources appear to be available for this patient. Please use patients with more information.' unless @resources_found
->>>>>>> 448be971
+        skip_if_not_supported(:Condition, [:search, :read])
+        skip 'No resources appear to be available for this patient. Please use patients with more information.' unless @resources_found
 
         reply = get_resource_by_params(versioned_resource_class('Condition'), {patient: @instance.patient_id, category: "health-concern"})
         validate_search_reply(versioned_resource_class('Condition'), reply)
@@ -153,13 +136,8 @@
           versions :dstu2
         }
 
-<<<<<<< HEAD
-         
-        skip 'No resources appear to be available for this patient. Please use patients with more information.' if @no_resources_found
-=======
-        skip_if_not_supported(:Condition, [:search, :read])
-        skip 'No resources appear to be available for this patient. Please use patients with more information.' unless @resources_found
->>>>>>> 448be971
+        skip_if_not_supported(:Condition, [:search, :read])
+        skip 'No resources appear to be available for this patient. Please use patients with more information.' unless @resources_found
 
         validate_read_reply(@condition, versioned_resource_class('Condition'))
 
@@ -177,13 +155,8 @@
           versions :dstu2
         }
 
-<<<<<<< HEAD
-         
-        skip 'No resources appear to be available for this patient. Please use patients with more information.' if @no_resources_found
-=======
         skip_if_not_supported(:Condition, [:history])
         skip 'No resources appear to be available for this patient. Please use patients with more information.' unless @resources_found
->>>>>>> 448be971
 
         validate_history_reply(@condition, versioned_resource_class('Condition'))
 
@@ -201,13 +174,8 @@
           versions :dstu2
         }
 
-<<<<<<< HEAD
-         
-        skip 'No resources appear to be available for this patient. Please use patients with more information.' if @no_resources_found
-=======
         skip_if_not_supported(:Condition, [:vread])
         skip 'No resources appear to be available for this patient. Please use patients with more information.' unless @resources_found
->>>>>>> 448be971
 
         validate_vread_reply(@condition, versioned_resource_class('Condition'))
 
