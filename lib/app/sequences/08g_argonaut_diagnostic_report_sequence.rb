--- conflicted
+++ resolved
@@ -26,8 +26,6 @@
           versions :dstu2
         }
 
-         
-
         @client.set_no_auth
         skip 'Could not verify this functionality when bearer token is not set' if @instance.token.blank?
 
@@ -48,7 +46,7 @@
           versions :dstu2
         }
 
-         
+
 
         reply = get_resource_by_params(versioned_resource_class('DiagnosticReport'), {patient: @instance.patient_id, category: "LAB"})
         assert_response_ok(reply)
@@ -77,13 +75,8 @@
           versions :dstu2
         }
 
-<<<<<<< HEAD
-         
-        skip 'No resources appear to be available for this patient. Please use patients with more information.' if @no_resources_found
-=======
-        skip_if_not_supported(:DiagnosticReport, [:search, :read])
-        skip 'No resources appear to be available for this patient. Please use patients with more information.' unless @resources_found
->>>>>>> 448be971
+        skip_if_not_supported(:DiagnosticReport, [:search, :read])
+        skip 'No resources appear to be available for this patient. Please use patients with more information.' unless @resources_found
 
         assert !@diagnosticreport.nil?, 'Expected valid DiagnosticReport resource to be present'
         date = @diagnosticreport.try(:effectiveDateTime)
@@ -103,14 +96,8 @@
           )
           versions :dstu2
         }
-
-<<<<<<< HEAD
-         
-        skip 'No resources appear to be available for this patient. Please use patients with more information.' if @no_resources_found
-=======
-        skip_if_not_supported(:DiagnosticReport, [:search, :read])
-        skip 'No resources appear to be available for this patient. Please use patients with more information.' unless @resources_found
->>>>>>> 448be971
+        skip_if_not_supported(:DiagnosticReport, [:search, :read])
+        skip 'No resources appear to be available for this patient. Please use patients with more information.' unless @resources_found
 
         assert !@diagnosticreport.nil?, 'Expected valid DiagnosticReport resource to be present'
         code = @diagnosticreport.try(:code).try(:coding).try(:first).try(:code)
@@ -132,13 +119,8 @@
           versions :dstu2
         }
 
-<<<<<<< HEAD
-         
-        skip 'No resources appear to be available for this patient. Please use patients with more information.' if @no_resources_found
-=======
-        skip_if_not_supported(:DiagnosticReport, [:search, :read])
-        skip 'No resources appear to be available for this patient. Please use patients with more information.' unless @resources_found
->>>>>>> 448be971
+        skip_if_not_supported(:DiagnosticReport, [:search, :read])
+        skip 'No resources appear to be available for this patient. Please use patients with more information.' unless @resources_found
 
         assert !@diagnosticreport.nil?, 'Expected valid DiagnosticReport resource to be present'
         code = @diagnosticreport.try(:code).try(:coding).try(:first).try(:code)
@@ -161,13 +143,8 @@
           versions :dstu2
         }
 
-<<<<<<< HEAD
-         
-        skip 'No resources appear to be available for this patient. Please use patients with more information.' if @no_resources_found
-=======
-        skip_if_not_supported(:DiagnosticReport, [:search, :read])
-        skip 'No resources appear to be available for this patient. Please use patients with more information.' unless @resources_found
->>>>>>> 448be971
+        skip_if_not_supported(:DiagnosticReport, [:search, :read])
+        skip 'No resources appear to be available for this patient. Please use patients with more information.' unless @resources_found
 
         validate_read_reply(@diagnosticreport, versioned_resource_class('DiagnosticReport'))
 
@@ -185,13 +162,8 @@
           versions :dstu2
         }
 
-<<<<<<< HEAD
-         
-        skip 'No resources appear to be available for this patient. Please use patients with more information.' if @no_resources_found
-=======
         skip_if_not_supported(:DiagnosticReport, [:history])
         skip 'No resources appear to be available for this patient. Please use patients with more information.' unless @resources_found
->>>>>>> 448be971
 
         validate_history_reply(@diagnosticreport, versioned_resource_class('DiagnosticReport'))
 
@@ -209,13 +181,8 @@
           versions :dstu2
         }
 
-<<<<<<< HEAD
-         
-        skip 'No resources appear to be available for this patient. Please use patients with more information.' if @no_resources_found
-=======
         skip_if_not_supported(:DiagnosticReport, [:vread])
         skip 'No resources appear to be available for this patient. Please use patients with more information.' unless @resources_found
->>>>>>> 448be971
 
         validate_vread_reply(@diagnosticreport, versioned_resource_class('DiagnosticReport'))
 
