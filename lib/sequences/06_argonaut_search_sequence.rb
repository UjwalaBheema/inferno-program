--- conflicted
+++ resolved
@@ -41,87 +41,68 @@
           'http://www.fhir.org/guides/argonaut/r2/Conformance-server.html',
           'Supported Searches: name' do
 
-<<<<<<< HEAD
     family = @patient_details['name'][0]['family'][0]
     assert family, "Patient family name not returned"
     given = @patient_details['name'][0]['given'][0]
     assert given, "Patient given name not returned"
     get_patient_by_param(family: family, given: given)
-=======
-    todo
->>>>>>> 97dfa8e5
+
   end
 
   test 'Patient search by family',
           'http://www.fhir.org/guides/argonaut/r2/Conformance-server.html',
           'Supported Searches: family' do
 
-<<<<<<< HEAD
     family = @patient_details['name'][0]['family'][0]
     assert family, "Patient family name not returned"
     get_patient_by_param(family: family)
-=======
-    todo
->>>>>>> 97dfa8e5
+
   end
 
   test 'Patient search by given',
           'http://www.fhir.org/guides/argonaut/r2/Conformance-server.html',
           'Supported Searches: given' do
 
-<<<<<<< HEAD
     given = @patient_details['name'][0]['given'][0]
     assert given, "Patient given name not returned"
     get_patient_by_param(given: given)
-=======
-    todo
->>>>>>> 97dfa8e5
+
   end
 
   test 'Patient search by identifier',
           'http://www.fhir.org/guides/argonaut/r2/Conformance-server.html',
           'Supported Searches: identifier' do
 
-<<<<<<< HEAD
     identifier = @patient_details['identifier'][0]['value']
     assert identifier, "Patient identifier not returned"
     get_patient_by_param(identifier: identifier)
-=======
-    todo
->>>>>>> 97dfa8e5
+
   end
 
   test 'Patient search by gender',
           'http://www.fhir.org/guides/argonaut/r2/Conformance-server.html',
           'Supported Searches: gender' do
 
-<<<<<<< HEAD
     gender = @patient_details['gender']
     assert gender, "Patient gender not returned"
     get_patient_by_param(gender: gender)
-=======
-    todo
->>>>>>> 97dfa8e5
+
   end
 
   test 'Patient search by birthdate',
           'http://www.fhir.org/guides/argonaut/r2/Conformance-server.html',
           'Supported Searches: birthdate' do
 
-<<<<<<< HEAD
     birthdate = @patient_details['birthDate']
     assert birthdate, "Patient birthdate not returned"
     get_patient_by_param(birthdate: birthdate)
-=======
-    todo
->>>>>>> 97dfa8e5
+
   end
 
   test 'Patient search by name + gender',
           'http://www.fhir.org/guides/argonaut/r2/Conformance-server.html',
           'Supported Searches: name + gender' do
 
-<<<<<<< HEAD
     family = @patient_details['name'][0]['family'][0]
     assert family, "Patient family name not returned"
     given = @patient_details['name'][0]['given'][0]
@@ -129,16 +110,13 @@
     gender = @patient_details['gender']
     assert gender, "Patient gender not returned"
     get_patient_by_param(family: family, given: given, gender: gender)
-=======
-    todo
->>>>>>> 97dfa8e5
+
   end
 
   test 'Patient search by name + birthdate',
           'http://www.fhir.org/guides/argonaut/r2/Conformance-server.html',
           'Supported Searches: name + birthdate' do
 
-<<<<<<< HEAD
     family = @patient_details['name'][0]['family'][0]
     assert family, "Patient family name not returned"
     given = @patient_details['name'][0]['given'][0]
@@ -146,39 +124,31 @@
     birthdate = @patient_details['birthDate']
     assert birthdate, "Patient birthDate not returned"
     get_patient_by_param(family: family, given: given, birthdate: birthdate)
-=======
-    todo
->>>>>>> 97dfa8e5
+
   end
 
   test 'Patient search by family + gender',
           'http://www.fhir.org/guides/argonaut/r2/Conformance-server.html',
           'Supported Searches: family + gender' do
 
-<<<<<<< HEAD
     family = @patient_details['name'][0]['family'][0]
     assert family, "Patient family name not returned"
     gender = @patient_details['gender']
     assert gender, "Patient gender not returned"
     get_patient_by_param(family: family, gender: gender)
-=======
-    todo
->>>>>>> 97dfa8e5
+
   end
 
   test 'Patient search by given + gender',
           'http://www.fhir.org/guides/argonaut/r2/Conformance-server.html',
           'Supported Searches: given + gender' do
 
-<<<<<<< HEAD
     given = @patient_details['name'][0]['given'][0]
     assert given, "Patient given name not returned"
     gender = @patient_details['gender']
     assert gender, "Patient gender not returned"
     get_patient_by_param(given: given, gender: gender)
-=======
-    todo
->>>>>>> 97dfa8e5
+
   end
 
   # --------------------------------------------------
